--- conflicted
+++ resolved
@@ -35,15 +35,10 @@
     "@testing-library/react": "16.3.0",
     "@testing-library/user-event": "14.6.1",
     "@ungap/structured-clone": "1.3.0",
-<<<<<<< HEAD
     "@vitest/coverage-v8": "3.2.2",
     "extend-expect": "3.0.0",
-    "jest": "29.7.0",
-    "jest-environment-jsdom": "29.7.0",
-=======
     "jest": "30.0.0",
     "jest-environment-jsdom": "30.0.0",
->>>>>>> 3dcce9d5
     "jest-fail-on-console": "3.3.1",
     "jsdom": "20.0.3",
     "vitest": "3.2.2",
