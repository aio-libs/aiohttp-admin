{
  "name": "admin-js",
  "version": "0.1.0",
  "private": true,
  "dependencies": {
    "react": "18.2.0",
    "react-admin": "4.16.7",
    "react-dom": "18.2.0",
    "terser": "5.40.0",
    "vite": "6.2.6",

    "create-react-admin": "4.16.7",
    "ra-core": "4.16.7",
    "ra-data-fakerest": "4.16.7",
    "ra-data-graphql-simple": "4.16.7",
    "ra-data-graphql": "4.16.7",
    "ra-data-json-server": "4.16.7",
    "ra-data-local-forage": "4.16.7",
    "ra-data-local-storage": "4.16.7",
    "ra-data-simple-rest": "4.16.7",
    "ra-i18n-i18next": "4.16.7",
    "ra-i18n-polyglot": "4.16.7",
    "ra-input-rich-text": "4.16.7",
    "ra-language-english": "4.16.7",
    "ra-language-french": "4.16.7",
    "ra-no-code": "4.16.7",
    "ra-ui-materialui": "4.16.7"
  },
  "devDependencies": {
<<<<<<< HEAD
    "@babel/preset-env": "7.27.2",
    "@babel/preset-react": "7.27.1",
    "@testing-library/dom": "9.3.3",
    "@testing-library/jest-dom": "6.1.5",
    "@testing-library/react": "16.3.0",
    "@testing-library/user-event": "14.5.1",
    "@ungap/structured-clone": "1.2.0",
    "jest": "29.7.0",
    "jest-environment-jsdom": "29.7.0",
    "jest-fail-on-console": "3.1.2",
    "whatwg-fetch": "3.6.20"
=======
    "@testing-library/dom": "10.4.0",
    "@testing-library/jest-dom": "6.1.5",
    "@testing-library/react": "16.3.0",
    "@testing-library/user-event": "14.6.1",
    "@ungap/structured-clone": "1.3.0",
    "jest-fail-on-console": "3.3.1",
    "react-scripts": "5.0.1"
>>>>>>> 7ad0cd2a
  },
  "scripts": {
    "dev": "vite",
    "build": "vite build",
    "test": "jest"
  },
  "eslintConfig": {
    "extends": [
      "react-app",
      "react-app/jest"
    ],
    "rules": {
        "react/jsx-pascal-case": [1, {"allowLeadingUnderscore": true}]
    }
  },
  "browserslist": {
    "production": [
      ">0.2%",
      "not dead"
    ],
    "development": [
      "last 1 chrome version",
      "last 1 firefox version",
      "last 1 safari version"
    ]
  }
}<|MERGE_RESOLUTION|>--- conflicted
+++ resolved
@@ -27,27 +27,17 @@
     "ra-ui-materialui": "4.16.7"
   },
   "devDependencies": {
-<<<<<<< HEAD
     "@babel/preset-env": "7.27.2",
     "@babel/preset-react": "7.27.1",
-    "@testing-library/dom": "9.3.3",
-    "@testing-library/jest-dom": "6.1.5",
-    "@testing-library/react": "16.3.0",
-    "@testing-library/user-event": "14.5.1",
-    "@ungap/structured-clone": "1.2.0",
-    "jest": "29.7.0",
-    "jest-environment-jsdom": "29.7.0",
-    "jest-fail-on-console": "3.1.2",
-    "whatwg-fetch": "3.6.20"
-=======
     "@testing-library/dom": "10.4.0",
     "@testing-library/jest-dom": "6.1.5",
     "@testing-library/react": "16.3.0",
     "@testing-library/user-event": "14.6.1",
     "@ungap/structured-clone": "1.3.0",
+    "jest": "29.7.0",
+    "jest-environment-jsdom": "29.7.0",
     "jest-fail-on-console": "3.3.1",
-    "react-scripts": "5.0.1"
->>>>>>> 7ad0cd2a
+    "whatwg-fetch": "3.6.20"
   },
   "scripts": {
     "dev": "vite",
