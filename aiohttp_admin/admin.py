from aiohttp_jinja2 import render_template

from .consts import TEMPLATE_APP_KEY, APP_KEY
from .backends.sa import SAResource
from .backends.sa_utils import build_sa_fe_field


__all__ = ['Admin', 'get_admin']


def get_admin(app, *, app_key=APP_KEY):
    return app.get(app_key)


class Admin:

    def __init__(self, app, *, name=None, url=None, template=None, loop):
        self._app = app
        self._loop = loop
        self._resources = []
        self._url = url or '/admin'
        self._name = name or 'aiohttp_admin'
<<<<<<< HEAD
        self._entities = []
=======
        self._temalate = template or 'admin.html'
>>>>>>> baa4abb4

    @property
    def app(self):
        return self._app

    @property
    def template(self):
        return self._temalate

    @property
    def name(self):
        return self._name

    def add_resource(self, resource):
        resource.setup(self.app, self._url)
        self._resources.append(resource)

    async def index_handler(self, request):
<<<<<<< HEAD
        return {'name': self._name}

    @aiohttp_jinja2.template('config.js', app_key=TEMPLATE_APP_KEY)
    async def config_handler(self, request):
        return {'name': self._name, 'entities': self._entities}

    def add_static(self):
        for resource in self._resources:
            data = {
                'url': resource.url,
                'name': resource.table_name,
            }
            if isinstance(resource, SAResource):
                mapper = build_sa_fe_field
            data.setdefault(
                'columns', [
                    (title, mapper(column.type))
                    for title, column in resource.columns
                ]
            )

            self._entities.append(data)
=======
        t = self._temalate
        context = {'name': self._name}
        return render_template(t, request, context, app_key=TEMPLATE_APP_KEY)
>>>>>>> baa4abb4
<|MERGE_RESOLUTION|>--- conflicted
+++ resolved
@@ -1,7 +1,7 @@
 from aiohttp_jinja2 import render_template
 
 from .consts import TEMPLATE_APP_KEY, APP_KEY
-from .backends.sa import SAResource
+from .backends.sa import PGResource
 from .backends.sa_utils import build_sa_fe_field
 
 
@@ -20,11 +20,9 @@
         self._resources = []
         self._url = url or '/admin'
         self._name = name or 'aiohttp_admin'
-<<<<<<< HEAD
+        self._temalate = template or 'admin.html'
+        self._config_template = 'config.js'
         self._entities = []
-=======
-        self._temalate = template or 'admin.html'
->>>>>>> baa4abb4
 
     @property
     def app(self):
@@ -43,12 +41,14 @@
         self._resources.append(resource)
 
     async def index_handler(self, request):
-<<<<<<< HEAD
-        return {'name': self._name}
+        t = self._temalate
+        context = {'name': self._name}
+        return render_template(t, request, context, app_key=TEMPLATE_APP_KEY)
 
-    @aiohttp_jinja2.template('config.js', app_key=TEMPLATE_APP_KEY)
     async def config_handler(self, request):
-        return {'name': self._name, 'entities': self._entities}
+        t = self._config_template
+        context = {'name': self._name, 'entities': self._entities}
+        return render_template(t, request, context, app_key=TEMPLATE_APP_KEY)
 
     def add_static(self):
         for resource in self._resources:
@@ -56,7 +56,7 @@
                 'url': resource.url,
                 'name': resource.table_name,
             }
-            if isinstance(resource, SAResource):
+            if isinstance(resource, PGResource):
                 mapper = build_sa_fe_field
             data.setdefault(
                 'columns', [
@@ -65,9 +65,4 @@
                 ]
             )
 
-            self._entities.append(data)
-=======
-        t = self._temalate
-        context = {'name': self._name}
-        return render_template(t, request, context, app_key=TEMPLATE_APP_KEY)
->>>>>>> baa4abb4
+            self._entities.append(data)